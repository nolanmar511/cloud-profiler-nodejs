--- conflicted
+++ resolved
@@ -32,11 +32,7 @@
 # dependencies breaking this test.
 go version
 go mod init e2e
-<<<<<<< HEAD
 retry go test -c -tags=integration -timeout=30m -run=TestAgentIntegration .
-=======
-retry go test -c -tags=integration .
->>>>>>> 96f5981e
 
 if [ "$KOKORO_GITHUB_PULL_REQUEST_NUMBER" = "" ]; then
   ./e2e.test -commit="$COMMIT" -branch="$BRANCH" -repo="$REPO"
